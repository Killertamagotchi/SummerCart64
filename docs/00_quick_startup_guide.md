--- conflicted
+++ resolved
@@ -70,16 +70,4 @@
 
 ## Debug terminal
 
-<<<<<<< HEAD
-`sc64.py` supports UNFLoader protocol and has same functionality implemented as desktop program. Use argument `--debug` to activate it.
-
----
-
-## Firmware backup/update
-
-To download and backup current version of SC64 firmware run `python3 sc64.py --backup-firmware sc64_firmware_backup.bin`.
-
-To update SC64 firmware run `python3 sc64.py --update-firmware sc64_firmware.bin`
-=======
-`sc64.py` supports UNFLoader protocol and has same functionality implemented as aforementioned program. Use argument `--debug` to activate it.
->>>>>>> 700c7745
+`sc64.py` supports UNFLoader protocol and has same functionality implemented as aforementioned program. Use argument `--debug` to activate it.